# Standard library
from pathlib import Path
import yaml

# Local/library specific
from models import Group, Label


def get_groups():
    """
    Get the list of label groups.
    @return: the list of label groups.
    """

    labels_dict = load_json_from_file("labels")
    groups = []
    for group_info in labels_dict["groups"]:
        group = Group(**group_info)
        label_names = group_info.pop("labels", [])
        groups.append(group)
        for label_info in label_names:
            Label(**label_info, group=group)
    return groups


def get_standard_labels():
    """
    Get the list of standard labels that apply to every repository.
    @return: the list of standard labels
    """

    labels_dict = load_yaml_from_file("labels")
    standard_labels = []
    for group_info in labels_dict["groups"]:
        label_names = group_info.pop("labels", [])
        group = Group(**group_info)
        for label_info in label_names:
            label = Label(**label_info, group=group)
            standard_labels.append(label)
    for label_info in labels_dict["standalone"]:
        label = Label(**label_info)
        standard_labels.append(label)
    return standard_labels


def get_repo_specific_labels():
    """
    Get the dict mapping each repository to a list of skill labels. For each
    repository, skill levels will be added on top of the standard labels.
    @return: the dict mapping repo names to skill labels
    """

    skill_group = Group(color="5ff1f5", name="skill")
    labels_dict = load_yaml_from_file("skills")
    repo_specific_labels = {}
    for repo_name, skill_names in labels_dict.items():
        skill_labels = [
            get_skill_label_from_name(skill_group, skill_name)
            for skill_name in skill_names
        ]
        repo_specific_labels[repo_name] = skill_labels
    return repo_specific_labels


def get_skill_label_from_name(skill_group, skill_name):
    """
    Generate the skill label purely from the name of the skill. The name of the
    skill is plugged into the description and the lower-cased version is used as
    the label name.
    @param skill_group: the logical parent group of all skill labels
    @param skill_name: the name of the skill to convert into a label
    @return: an instance of Label derived from the skill name
    """

    return Label(
        name=skill_name.lower(),
        description=f"Requires proficiency in '{skill_name}'",
        emoji="💪",
        group=skill_group,
    )


def load_yaml_from_file(file_name):
    """
    Load the YAML file into a Python list or dict. The extension '.yml' is
    appended to the file name and only the current directory is scanned for the
    matching file.
    @param file_name: the name of the file to load
    @return: the contents of the YAML file as a Python object
    """

    file_path = get_datafile_path(file_name)
    with open(file_path, "r") as file:
        data = yaml.safe_load(file)
    return data


def get_datafile_path(file_name):
    """
    Get the path to the datafile by searching the current directory for a file
    with the given name and the '.yml' extension.
    @param file_name: the name of the file whose path is required
    @return: the path to the file
    """

    current_file = Path(__file__).resolve()
    data_file = current_file.parent.joinpath(f"{file_name}.yml")
    return data_file


def get_labels():
    """
    Get the list of standard and repository-specific labels.
    @return: the list of standard and repository-specific labels
    """

    standard_labels = get_standard_labels()
    repo_specific_labels = get_repo_specific_labels()
    return standard_labels, repo_specific_labels


<<<<<<< HEAD
__all__ = [get_labels, get_groups]
=======
__all__ = ["get_labels"]
>>>>>>> e10becfb
<|MERGE_RESOLUTION|>--- conflicted
+++ resolved
@@ -12,7 +12,7 @@
     @return: the list of label groups.
     """
 
-    labels_dict = load_json_from_file("labels")
+    labels_dict = load_yaml_from_file("labels")
     groups = []
     for group_info in labels_dict["groups"]:
         group = Group(**group_info)
@@ -119,8 +119,4 @@
     return standard_labels, repo_specific_labels
 
 
-<<<<<<< HEAD
-__all__ = [get_labels, get_groups]
-=======
-__all__ = ["get_labels"]
->>>>>>> e10becfb
+__all__ = ["get_labels", "get_groups"]