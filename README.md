# CC Open Source Scripts

These are scripts used to maintain various pieces of CC's open source community
infrastructure.


## Scripts

Please see the individual README files in the folder for each script for
information about that script.

| Directory Name                      | Script Purpose |
| ----------------------------------- | -------------- |
| [`normalize_repos`][norm]           | Ensures that all CC repos have standard labels and branch protections |
| [`push_data_to_ccos`][push_to_ccos] | Generates various pages with dynamic data on [CC Open Source][ccos] |
| [`sync_community_team`][sync_team]  | Syncs all Community Team memberships with corresponding memberships in GitHub teams |

[norm]: normalize_repos/
[push_to_ccos]: push_data_to_ccos/
[ccos]: httpe://opensource.creativecommons.org/
[sync_team]: sync_community_team/


## Workflows

| Workflow Name/Status | YML File Name | Workflow Purpose |
| -------------------- | ------------- | ---------------- |
| [![Add Community PRs to Project][b1]][l1] | [`add_community_pr.yml`][community_pr_yml] | Runs hourly at 5 minutes past every hour UTC and adds new Vocabulary issues to [Vocabulary: In Progress][vocab_in_progress] |
<<<<<<< HEAD
| [![Normalize Repos][b2]][l2] | [`normalize_repos.yml`][norm_pr_yml] | Runs daily at 00:00 UTC and whenever someone pushes to main branch and uses [`normalize_repos`][norm] |
| [![Push data to CC Open Source][b3]][l3] | [`push_data_to_ccos.yml`][push_ccos_yml] | Runs daily at 00:00 UTC and whenever someone pushes to main branch and uses [`push_data_to_ccos`][push_to_ccos] |
| [![Sync Community Teams with GitHub][b4]][l4] | [`sync_community_team.yml`][sync_team_yml] | Runs daily at 00:30 UTC and whenever someone pushes to main branch and uses [`sync_community_team`][sync_team] |
| [![Track new issues in backlog][b5]][l5] | [`track_backlog.yml`][track_backlog] | Runs hourly at 45 minutes past every hour UTC and adds community PRs to [Active Sprint: Code Review][active_sprint] and new issues to [Backlog: Pending Review][backlog_pending] |
=======
| [![Normalize Repos][b2]][l2] | [`normalize_repos.yml`][norm_pr_yml] | Runs daily at 00:00 UTC and whenever someone pushes to master branch and uses [`normalize_repos`][norm] |
| [![Push data to CC Open Source][b3]][l3] | [`push_data_to_ccos.yml`][push_ccos_yml] | Runs daily at 00:00 UTC and whenever someone pushes to master branch and uses [`push_data_to_ccos`][push_to_ccos] |
| [![Sync Community Teams with GitHub][b4]][l4] | [`sync_community_team.yml`][sync_team_yml] | Runs daily at 00:30 UTC and whenever someone pushes to master branch and uses [`sync_community_team`][sync_team] |
| [![Track new issues in backlog][b5]][l5] | [`track_backlog.yml`][track_backlog] | Runs hourly at 45 minutes past every hour UTC and adds PRs to [Active Sprint: Code Review][active_sprint] and new issues to [Backlog: Pending Review][backlog_pending]. Uses [dhruvkb/issue-projector][issue-projector]. |
>>>>>>> c3a08994


[b1]: https://github.com/creativecommons/ccos-scripts/actions/workflows/add_community_pr.yml/badge.svg
[l1]: https://github.com/creativecommons/ccos-scripts/actions/workflows/add_community_pr.yml
[b2]: https://github.com/creativecommons/ccos-scripts/actions/workflows/normalize_repos.yml/badge.svg
[l2]: https://github.com/creativecommons/ccos-scripts/actions/workflows/normalize_repos.yml
[b3]: https://github.com/creativecommons/ccos-scripts/actions/workflows/push_data_to_ccos.yml/badge.svg
[l3]: https://github.com/creativecommons/ccos-scripts/actions/workflows/push_data_to_ccos.yml
[b4]: https://github.com/creativecommons/ccos-scripts/actions/workflows/sync_community_team.yml/badge.svg
[l4]: https://github.com/creativecommons/ccos-scripts/actions/workflows/sync_community_team.yml
[b5]: https://github.com/creativecommons/ccos-scripts/actions/workflows/track_backlog.yml/badge.svg
[l5]: https://github.com/creativecommons/ccos-scripts/actions/workflows/track_backlog.yml

[community_pr_yml]: .github/workflows/add_community_pr.yml
[vocab_in_progress]: https://github.com/orgs/creativecommons/projects/13
[norm_pr_yml]: .github/workflows/normalize_repos.yml
[push_ccos_yml]: .github/workflows/push_data_to_ccos.yml
[sync_team_yml]: .github/workflows/sync_community_team.yml
[track_backlog]: .github/workflows/track_backlog.yml
[active_sprint]: https://github.com/orgs/creativecommons/projects/7
[backlog_pending]: https://github.com/orgs/creativecommons/projects/10
[issue-projector]: https://github.com/dhruvkb/issue-projector


## :robot: Automation Authorship

Scripts that commit code or automatically reply to pull requests and issues need to be associated with a GitHub user account. Creative Commons maintains a [cc-open-source-bot](https://github.com/cc-open-source-bot) user for this purpose. This is useful for a few reasons:

- It's ethically important that our community members know when they are talking to a bot instead of a human.
- It makes it easy to audit our automations in the future, because all commits and messages will be associated with the single @cc-open-source-bot user account via the GitHub search, api, etc.
- We won't need to  update automations when there are changes to staff or volunteers.

Using this bot clearly communicates when a commit, comment, or action was performed by an automation. For example, here is some configuration for a workflow using the [Add & Commit](https://github.com/EndBug/add-and-commit) GitHub Action:

```yml
# ...other settings here
- name: Commit changes
  uses: EndBug/add-and-commit@v4
  with:
    author_name: cc-open-source-bot
    author_email: opensource@creativecommons.org
    message: "Deploy site"
    add: "./example-directory"
```


## License

- [`LICENSE`](LICENSE) (Expat/[MIT][mit] License)

[mit]: http://www.opensource.org/licenses/MIT "The MIT License | Open Source Initiative"<|MERGE_RESOLUTION|>--- conflicted
+++ resolved
@@ -26,17 +26,10 @@
 | Workflow Name/Status | YML File Name | Workflow Purpose |
 | -------------------- | ------------- | ---------------- |
 | [![Add Community PRs to Project][b1]][l1] | [`add_community_pr.yml`][community_pr_yml] | Runs hourly at 5 minutes past every hour UTC and adds new Vocabulary issues to [Vocabulary: In Progress][vocab_in_progress] |
-<<<<<<< HEAD
-| [![Normalize Repos][b2]][l2] | [`normalize_repos.yml`][norm_pr_yml] | Runs daily at 00:00 UTC and whenever someone pushes to main branch and uses [`normalize_repos`][norm] |
-| [![Push data to CC Open Source][b3]][l3] | [`push_data_to_ccos.yml`][push_ccos_yml] | Runs daily at 00:00 UTC and whenever someone pushes to main branch and uses [`push_data_to_ccos`][push_to_ccos] |
-| [![Sync Community Teams with GitHub][b4]][l4] | [`sync_community_team.yml`][sync_team_yml] | Runs daily at 00:30 UTC and whenever someone pushes to main branch and uses [`sync_community_team`][sync_team] |
-| [![Track new issues in backlog][b5]][l5] | [`track_backlog.yml`][track_backlog] | Runs hourly at 45 minutes past every hour UTC and adds community PRs to [Active Sprint: Code Review][active_sprint] and new issues to [Backlog: Pending Review][backlog_pending] |
-=======
-| [![Normalize Repos][b2]][l2] | [`normalize_repos.yml`][norm_pr_yml] | Runs daily at 00:00 UTC and whenever someone pushes to master branch and uses [`normalize_repos`][norm] |
-| [![Push data to CC Open Source][b3]][l3] | [`push_data_to_ccos.yml`][push_ccos_yml] | Runs daily at 00:00 UTC and whenever someone pushes to master branch and uses [`push_data_to_ccos`][push_to_ccos] |
-| [![Sync Community Teams with GitHub][b4]][l4] | [`sync_community_team.yml`][sync_team_yml] | Runs daily at 00:30 UTC and whenever someone pushes to master branch and uses [`sync_community_team`][sync_team] |
+| [![Normalize Repos][b2]][l2] | [`normalize_repos.yml`][norm_pr_yml] | Runs daily at 00:00 UTC and whenever someone pushes to the main branch and uses [`normalize_repos`][norm] |
+| [![Push data to CC Open Source][b3]][l3] | [`push_data_to_ccos.yml`][push_ccos_yml] | Runs daily at 00:00 UTC and whenever someone pushes to the main branch and uses [`push_data_to_ccos`][push_to_ccos] |
+| [![Sync Community Teams with GitHub][b4]][l4] | [`sync_community_team.yml`][sync_team_yml] | Runs daily at 00:30 UTC and whenever someone pushes to the main branch and uses [`sync_community_team`][sync_team] |
 | [![Track new issues in backlog][b5]][l5] | [`track_backlog.yml`][track_backlog] | Runs hourly at 45 minutes past every hour UTC and adds PRs to [Active Sprint: Code Review][active_sprint] and new issues to [Backlog: Pending Review][backlog_pending]. Uses [dhruvkb/issue-projector][issue-projector]. |
->>>>>>> c3a08994
 
 
 [b1]: https://github.com/creativecommons/ccos-scripts/actions/workflows/add_community_pr.yml/badge.svg
